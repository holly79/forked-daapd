/*
 * Copyright (C) 2017 Christian Meffert <christian.meffert@googlemail.com>
 *
 * Adapted from httpd_adm.c:
 * Copyright (C) 2015 Stuart NAIFEH <stu@naifeh.org>
 *
 * Adapted from httpd_daap.c and httpd.c:
 * Copyright (C) 2009-2011 Julien BLACHE <jb@jblache.org>
 * Copyright (C) 2010 Kai Elwert <elwertk@googlemail.com>
 *
 * Adapted from mt-daapd:
 * Copyright (C) 2003-2007 Ron Pedde <ron@pedde.com>
 *
 * This program is free software; you can redistribute it and/or modify
 * it under the terms of the GNU General Public License as published by
 * the Free Software Foundation; either version 2 of the License, or
 * (at your option) any later version.
 *
 * This program is distributed in the hope that it will be useful,
 * but WITHOUT ANY WARRANTY; without even the implied warranty of
 * MERCHANTABILITY or FITNESS FOR A PARTICULAR PURPOSE.  See the
 * GNU General Public License for more details.
 *
 * You should have received a copy of the GNU General Public License
 * along with this program; if not, write to the Free Software
 * Foundation, Inc., 59 Temple Place, Suite 330, Boston, MA  02111-1307  USA
 */

#ifdef HAVE_CONFIG_H
# include <config.h>
#endif

#include <regex.h>
#include <stdbool.h>
#include <stdio.h>
#include <string.h>
#include <time.h>

#include "httpd_jsonapi.h"
#include "conffile.h"
#include "db.h"
#ifdef LASTFM
# include "lastfm.h"
#endif
#include "library.h"
#include "logger.h"
#include "misc.h"
#include "misc_json.h"
#include "player.h"
#include "remote_pairing.h"
#include "smartpl_query.h"
#ifdef HAVE_SPOTIFY_H
# include "spotify_webapi.h"
# include "spotify.h"
#endif

/* -------------------------------- HELPERS --------------------------------- */

static inline void
safe_json_add_string(json_object *obj, const char *key, const char *value)
{
  if (value)
    json_object_object_add(obj, key, json_object_new_string(value));
}

static inline void
safe_json_add_int_from_string(json_object *obj, const char *key, const char *value)
{
  int intval;
  int ret;

  if (!value)
    return;

  ret = safe_atoi32(value, &intval);
  if (ret == 0)
    json_object_object_add(obj, key, json_object_new_int(intval));
}

static inline void
safe_json_add_time_from_string(json_object *obj, const char *key, const char *value, bool with_time)
{
  uint32_t tmp;
  time_t timestamp;
  struct tm tm;
  char result[32];

  if (!value)
    return;

  if (safe_atou32(value, &tmp) != 0)
    {
      DPRINTF(E_LOG, L_WEB, "Error converting timestamp to uint32_t: %s\n", value);
      return;
    }

  if (!tmp)
    return;

  timestamp = tmp;
  if (gmtime_r(&timestamp, &tm) == NULL)
    {
      DPRINTF(E_LOG, L_WEB, "Error converting timestamp to gmtime: %s\n", value);
      return;
    }

  if (with_time)
    strftime(result, sizeof(result), "%FT%TZ", &tm);
  else
    strftime(result, sizeof(result), "%F", &tm);

  json_object_object_add(obj, key, json_object_new_string(result));
}

static json_object *
artist_to_json(struct db_group_info *dbgri)
{
  json_object *item;
  char uri[100];
  int ret;

  item = json_object_new_object();

  safe_json_add_string(item, "id", dbgri->persistentid);
  safe_json_add_string(item, "name", dbgri->itemname);
  safe_json_add_string(item, "name_sort", dbgri->itemname_sort);
  safe_json_add_int_from_string(item, "album_count", dbgri->groupalbumcount);
  safe_json_add_int_from_string(item, "track_count", dbgri->itemcount);
  safe_json_add_int_from_string(item, "length_ms", dbgri->song_length);

  ret = snprintf(uri, sizeof(uri), "%s:%s:%s", "library", "artist", dbgri->persistentid);
  if (ret < sizeof(uri))
    json_object_object_add(item, "uri", json_object_new_string(uri));

  return item;
}

static json_object *
album_to_json(struct db_group_info *dbgri)
{
  json_object *item;
  char uri[100];
  int ret;

  item = json_object_new_object();

  safe_json_add_string(item, "id", dbgri->persistentid);
  safe_json_add_string(item, "name", dbgri->itemname);
  safe_json_add_string(item, "name_sort", dbgri->itemname_sort);
  safe_json_add_string(item, "artist", dbgri->songalbumartist);
  safe_json_add_string(item, "artist_id", dbgri->songartistid);
  safe_json_add_int_from_string(item, "track_count", dbgri->itemcount);
  safe_json_add_int_from_string(item, "length_ms", dbgri->song_length);

  ret = snprintf(uri, sizeof(uri), "%s:%s:%s", "library", "album", dbgri->persistentid);
  if (ret < sizeof(uri))
    json_object_object_add(item, "uri", json_object_new_string(uri));

  return item;
}

static json_object *
track_to_json(struct db_media_file_info *dbmfi)
{
  json_object *item;
  char uri[100];
  int intval;
  int ret;

  item = json_object_new_object();

  safe_json_add_int_from_string(item, "id", dbmfi->id);
  safe_json_add_string(item, "title", dbmfi->title);
  safe_json_add_string(item, "artist", dbmfi->artist);
  safe_json_add_string(item, "artist_sort", dbmfi->artist_sort);
  safe_json_add_string(item, "album", dbmfi->album);
  safe_json_add_string(item, "album_sort", dbmfi->album_sort);
  safe_json_add_string(item, "album_id", dbmfi->songalbumid);
  safe_json_add_string(item, "album_artist", dbmfi->album_artist);
  safe_json_add_string(item, "album_artist_sort", dbmfi->album_artist_sort);
  safe_json_add_string(item, "album_artist_id", dbmfi->songartistid);
  safe_json_add_string(item, "genre", dbmfi->genre);
  safe_json_add_int_from_string(item, "year", dbmfi->year);
  safe_json_add_int_from_string(item, "track_number", dbmfi->track);
  safe_json_add_int_from_string(item, "disc_number", dbmfi->disc);
  safe_json_add_int_from_string(item, "length_ms", dbmfi->song_length);

  safe_json_add_int_from_string(item, "play_count", dbmfi->play_count);
  safe_json_add_int_from_string(item, "skip_count", dbmfi->skip_count);
  safe_json_add_time_from_string(item, "time_played", dbmfi->time_played, true);
  safe_json_add_time_from_string(item, "time_skipped", dbmfi->time_skipped, true);
  safe_json_add_time_from_string(item, "time_added", dbmfi->time_added, true);
  safe_json_add_time_from_string(item, "date_released", dbmfi->date_released, false);
  safe_json_add_int_from_string(item, "seek_ms", dbmfi->seek);

  ret = safe_atoi32(dbmfi->media_kind, &intval);
  if (ret == 0)
    safe_json_add_string(item, "media_kind", db_media_kind_label(intval));

  ret = safe_atoi32(dbmfi->data_kind, &intval);
  if (ret == 0)
    safe_json_add_string(item, "data_kind", db_data_kind_label(intval));

  safe_json_add_string(item, "path", dbmfi->path);

  ret = snprintf(uri, sizeof(uri), "%s:%s:%s", "library", "track", dbmfi->id);
  if (ret < sizeof(uri))
    json_object_object_add(item, "uri", json_object_new_string(uri));

  return item;
}

static json_object *
playlist_to_json(struct db_playlist_info *dbpli)
{
  json_object *item;
  char uri[100];
  int intval;
  int ret;

  item = json_object_new_object();

  safe_json_add_int_from_string(item, "id", dbpli->id);
  safe_json_add_string(item, "name", dbpli->title);
  safe_json_add_string(item, "path", dbpli->path);
  ret = safe_atoi32(dbpli->type, &intval);
  if (ret == 0)
    json_object_object_add(item, "smart_playlist", json_object_new_boolean(intval == PL_SMART));

  ret = snprintf(uri, sizeof(uri), "%s:%s:%s", "library", "playlist", dbpli->id);
  if (ret < sizeof(uri))
    json_object_object_add(item, "uri", json_object_new_string(uri));

  return item;
}

static json_object *
genre_to_json(const char *genre)
{
  json_object *item;

  if (genre == NULL)
    {
      return NULL;
    }

  item = json_object_new_object();
  safe_json_add_string(item, "name", genre);

  return item;
}


static int
fetch_tracks(struct query_params *query_params, json_object *items, int *total)
{
  struct db_media_file_info dbmfi;
  json_object *item;
  int ret;

  ret = db_query_start(query_params);
  if (ret < 0)
    goto error;

  while (((ret = db_query_fetch_file(query_params, &dbmfi)) == 0) && (dbmfi.id))
    {
      item = track_to_json(&dbmfi);
      if (!item)
	{
	  ret = -1;
	  goto error;
	}

      json_object_array_add(items, item);
    }

  if (total)
    *total = query_params->results;

 error:
  db_query_end(query_params);

  return ret;
}

static int
fetch_artists(struct query_params *query_params, json_object *items, int *total)
{
  struct db_group_info dbgri;
  json_object *item;
  int ret = 0;

  ret = db_query_start(query_params);
  if (ret < 0)
    goto error;

  while ((ret = db_query_fetch_group(query_params, &dbgri)) == 0)
    {
      /* Don't add item if no name (eg blank album name) */
      if (strlen(dbgri.itemname) == 0)
	continue;

      item = artist_to_json(&dbgri);
      if (!item)
	{
	  ret = -1;
	  goto error;
	}

      json_object_array_add(items, item);
    }

  if (total)
    *total = query_params->results;

 error:
  db_query_end(query_params);

  return ret;
}

static json_object *
fetch_artist(const char *artist_id)
{
  struct query_params query_params;
  json_object *artist;
  struct db_group_info dbgri;
  int ret = 0;

  memset(&query_params, 0, sizeof(struct query_params));
  artist = NULL;

  query_params.type = Q_GROUP_ARTISTS;
  query_params.sort = S_ARTIST;
  query_params.filter = db_mprintf("(f.songartistid = %s)", artist_id);

  ret = db_query_start(&query_params);
  if (ret < 0)
    goto error;

  if ((ret = db_query_fetch_group(&query_params, &dbgri)) == 0)
    {
      artist = artist_to_json(&dbgri);
    }

 error:
  db_query_end(&query_params);
  free(query_params.filter);

  return artist;
}

static int
fetch_albums(struct query_params *query_params, json_object *items, int *total)
{
  struct db_group_info dbgri;
  json_object *item;
  int ret = 0;

  ret = db_query_start(query_params);
  if (ret < 0)
    goto error;

  while ((ret = db_query_fetch_group(query_params, &dbgri)) == 0)
    {
      /* Don't add item if no name (eg blank album name) */
      if (strlen(dbgri.itemname) == 0)
	continue;

      item = album_to_json(&dbgri);
      if (!item)
	{
	  ret = -1;
	  goto error;
	}

      json_object_array_add(items, item);
    }

  if (total)
    *total = query_params->results;

 error:
  db_query_end(query_params);

  return ret;
}

static json_object *
fetch_album(const char *album_id)
{
  struct query_params query_params;
  json_object *album;
  struct db_group_info dbgri;
  int ret = 0;

  memset(&query_params, 0, sizeof(struct query_params));
  album = NULL;

  query_params.type = Q_GROUP_ALBUMS;
  query_params.sort = S_ALBUM;
  query_params.filter = db_mprintf("(f.songalbumid = %s)", album_id);

  ret = db_query_start(&query_params);
  if (ret < 0)
    goto error;

  if ((ret = db_query_fetch_group(&query_params, &dbgri)) == 0)
    {
      album = album_to_json(&dbgri);
    }

 error:
  db_query_end(&query_params);
  free(query_params.filter);

  return album;
}

static int
fetch_playlists(struct query_params *query_params, json_object *items, int *total)
{
  struct db_playlist_info dbpli;
  json_object *item;
  int ret = 0;

  ret = db_query_start(query_params);
  if (ret < 0)
    goto error;

  while (((ret = db_query_fetch_pl(query_params, &dbpli, 0)) == 0) && (dbpli.id))
    {
      item = playlist_to_json(&dbpli);
      if (!item)
	{
	  ret = -1;
	  goto error;
	}

      json_object_array_add(items, item);
    }

  if (total)
    *total = query_params->results;

 error:
  db_query_end(query_params);

  return ret;
}

static json_object *
fetch_playlist(const char *playlist_id)
{
  struct query_params query_params;
  json_object *playlist;
  struct db_playlist_info dbpli;
  int ret = 0;

  memset(&query_params, 0, sizeof(struct query_params));
  playlist = NULL;

  query_params.type = Q_PL;
  query_params.sort = S_PLAYLIST;
  query_params.filter = db_mprintf("(f.id = %s)", playlist_id);

  ret = db_query_start(&query_params);
  if (ret < 0)
    goto error;

  if (((ret = db_query_fetch_pl(&query_params, &dbpli, 0)) == 0) && (dbpli.id))
    {
      playlist = playlist_to_json(&dbpli);
    }

 error:
  db_query_end(&query_params);
  free(query_params.filter);

  return playlist;
}

static int
fetch_genres(struct query_params *query_params, json_object *items, int *total)
{
  json_object *item;
  int ret;
  char *genre;
  char *sort_item;

  ret = db_query_start(query_params);
  if (ret < 0)
    goto error;

  while (((ret = db_query_fetch_string_sort(query_params, &genre, &sort_item)) == 0) && (genre))
    {
      item = genre_to_json(genre);
      if (!item)
	{
	  ret = -1;
	  goto error;
	}

      json_object_array_add(items, item);
    }

  if (total)
    *total = query_params->results;

 error:
  db_query_end(query_params);

  return ret;
}


static int
query_params_limit_set(struct query_params *query_params, struct httpd_request *hreq)
{
  const char *param;

  query_params->idx_type = I_NONE;
  query_params->limit = -1;
  query_params->offset = 0;

  param = evhttp_find_header(hreq->query, "limit");
  if (param)
    {
      query_params->idx_type = I_SUB;

      if (safe_atoi32(param, &query_params->limit) < 0)
        {
	  DPRINTF(E_LOG, L_WEB, "Invalid value for query parameter 'limit' (%s)\n", param);
	  return -1;
	}

      param = evhttp_find_header(hreq->query, "offset");
      if (param && safe_atoi32(param, &query_params->offset) < 0)
        {
	  DPRINTF(E_LOG, L_WEB, "Invalid value for query parameter 'offset' (%s)\n", param);
	  return -1;
	}
    }

  return 0;
}

/* --------------------------- REPLY HANDLERS ------------------------------- */

/*
 * Endpoint to retrieve configuration values
 *
 * Example response:
 *
 * {
 *  "websocket_port": 6603,
 *  "version": "25.0"
 * }
 */
static int
jsonapi_reply_config(struct httpd_request *hreq)
{
  json_object *jreply;
  json_object *buildopts;
  int websocket_port;
  char **buildoptions;
  int i;

  CHECK_NULL(L_WEB, jreply = json_object_new_object());

  // library name
  json_object_object_add(jreply, "library_name", json_object_new_string(cfg_getstr(cfg_getsec(cfg, "library"), "name")));

  // hide singles
  json_object_object_add(jreply, "hide_singles", json_object_new_boolean(cfg_getbool(cfg_getsec(cfg, "library"), "hide_singles")));

  // Websocket port
#ifdef HAVE_LIBWEBSOCKETS
  websocket_port = cfg_getint(cfg_getsec(cfg, "general"), "websocket_port");
#else
  websocket_port = 0;
#endif
  json_object_object_add(jreply, "websocket_port", json_object_new_int(websocket_port));

  // forked-daapd version
  json_object_object_add(jreply, "version", json_object_new_string(VERSION));

  // enabled build options
  buildopts = json_object_new_array();
  buildoptions = buildopts_get();
  for (i = 0; buildoptions[i]; i++)
    {
      json_object_array_add(buildopts, json_object_new_string(buildoptions[i]));
    }
  json_object_object_add(jreply, "buildoptions", buildopts);

  CHECK_ERRNO(L_WEB, evbuffer_add_printf(hreq->reply, "%s", json_object_to_json_string(jreply)));

  jparse_free(jreply);

  return HTTP_OK;
}

/*
 * Endpoint to retrieve informations about the library
 *
 * Example response:
 *
 * {
 *  "artists": 84,
 *  "albums": 151,
 *  "songs": 3085,
 *  "db_playtime": 687824,
 *  "updating": false
 *}
 */
static int
jsonapi_reply_library(struct httpd_request *hreq)
{
  struct query_params qp;
  struct filecount_info fci;
  json_object *jreply;
  int ret;
  char *s;


  CHECK_NULL(L_WEB, jreply = json_object_new_object());

  memset(&qp, 0, sizeof(struct query_params));
  qp.type = Q_COUNT_ITEMS;
  ret = db_filecount_get(&fci, &qp);
  if (ret == 0)
    {
      json_object_object_add(jreply, "songs", json_object_new_int(fci.count));
      json_object_object_add(jreply, "db_playtime", json_object_new_int64((fci.length / 1000)));
      json_object_object_add(jreply, "artists", json_object_new_int(fci.artist_count));
      json_object_object_add(jreply, "albums", json_object_new_int(fci.album_count));
    }
  else
    {
      DPRINTF(E_LOG, L_WEB, "library: failed to get file count info\n");
    }

  safe_json_add_time_from_string(jreply, "started_at", (s = db_admin_get(DB_ADMIN_START_TIME)), true);
  free(s);
  safe_json_add_time_from_string(jreply, "updated_at", (s = db_admin_get(DB_ADMIN_DB_UPDATE)), true);
  free(s);

  json_object_object_add(jreply, "updating", json_object_new_boolean(library_is_scanning()));

  CHECK_ERRNO(L_WEB, evbuffer_add_printf(hreq->reply, "%s", json_object_to_json_string(jreply)));
  jparse_free(jreply);

  return HTTP_OK;
}

/*
 * Endpoint to trigger a library rescan
 */
static int
jsonapi_reply_update(struct httpd_request *hreq)
{
  library_rescan();
  return HTTP_NOCONTENT;
}

/*
 * Endpoint to retrieve information about the spotify integration
 *
 * Exampe response:
 *
 * {
 *  "enabled": true,
 *  "oauth_uri": "https://accounts.spotify.com/authorize/?client_id=...
 * }
 */
static int
jsonapi_reply_spotify(struct httpd_request *hreq)
{
  json_object *jreply;

  CHECK_NULL(L_WEB, jreply = json_object_new_object());

#ifdef HAVE_SPOTIFY_H
  int httpd_port;
  char redirect_uri[256];
  char *oauth_uri;
  struct spotify_status_info info;
  struct spotifywebapi_status_info webapi_info;
  struct spotifywebapi_access_token webapi_token;

  json_object_object_add(jreply, "enabled", json_object_new_boolean(true));

  httpd_port = cfg_getint(cfg_getsec(cfg, "library"), "port");
  snprintf(redirect_uri, sizeof(redirect_uri), "http://forked-daapd.local:%d/oauth/spotify", httpd_port);

  oauth_uri = spotifywebapi_oauth_uri_get(redirect_uri);
  if (!oauth_uri)
    {
      DPRINTF(E_LOG, L_WEB, "Cannot display Spotify oauth interface (http_form_uriencode() failed)\n");
      jparse_free(jreply);
      return HTTP_INTERNAL;
    }

  json_object_object_add(jreply, "oauth_uri", json_object_new_string(oauth_uri));
  free(oauth_uri);

  spotify_status_info_get(&info);
  json_object_object_add(jreply, "libspotify_installed", json_object_new_boolean(info.libspotify_installed));
  json_object_object_add(jreply, "libspotify_logged_in", json_object_new_boolean(info.libspotify_logged_in));
  safe_json_add_string(jreply, "libspotify_user", info.libspotify_user);

  spotifywebapi_status_info_get(&webapi_info);
  json_object_object_add(jreply, "webapi_token_valid", json_object_new_boolean(webapi_info.token_valid));
  safe_json_add_string(jreply, "webapi_user", webapi_info.user);
  safe_json_add_string(jreply, "webapi_country", webapi_info.country);

  spotifywebapi_access_token_get(&webapi_token);
  safe_json_add_string(jreply, "webapi_token", webapi_token.token);
  json_object_object_add(jreply, "webapi_token_expires_in", json_object_new_int(webapi_token.expires_in));

#else
  json_object_object_add(jreply, "enabled", json_object_new_boolean(false));
#endif

  CHECK_ERRNO(L_WEB, evbuffer_add_printf(hreq->reply, "%s", json_object_to_json_string(jreply)));

  jparse_free(jreply);

  return HTTP_OK;
}

static int
jsonapi_reply_spotify_login(struct httpd_request *hreq)
{
#ifdef HAVE_SPOTIFY_H
  struct evbuffer *in_evbuf;
  json_object* request;
  const char *user;
  const char *password;
  char *errmsg = NULL;
  json_object* jreply;
  json_object* errors;
  int ret;

  DPRINTF(E_DBG, L_WEB, "Received Spotify login request\n");

  in_evbuf = evhttp_request_get_input_buffer(hreq->req);

  request = jparse_obj_from_evbuffer(in_evbuf);
  if (!request)
    {
      DPRINTF(E_LOG, L_WEB, "Failed to parse incoming request\n");
      return HTTP_BADREQUEST;
    }

  CHECK_NULL(L_WEB, jreply = json_object_new_object());

  user = jparse_str_from_obj(request, "user");
  password = jparse_str_from_obj(request, "password");
  if (user && strlen(user) > 0 && password && strlen(password) > 0)
    {
      ret = spotify_login_user(user, password, &errmsg);
      if (ret < 0)
	{
	  json_object_object_add(jreply, "success", json_object_new_boolean(false));
	  errors = json_object_new_object();
	  json_object_object_add(errors, "error", json_object_new_string(errmsg));
	  json_object_object_add(jreply, "errors", errors);
	}
      else
	{
	  json_object_object_add(jreply, "success", json_object_new_boolean(true));
	}
      free(errmsg);
    }
  else
    {
      DPRINTF(E_LOG, L_WEB, "No user or password in spotify login post request\n");

      json_object_object_add(jreply, "success", json_object_new_boolean(false));
      errors = json_object_new_object();
      if (!user || strlen(user) == 0)
	json_object_object_add(errors, "user", json_object_new_string("Username is required"));
      if (!password || strlen(password) == 0)
	json_object_object_add(errors, "password", json_object_new_string("Password is required"));
      json_object_object_add(jreply, "errors", errors);
    }

  CHECK_ERRNO(L_WEB, evbuffer_add_printf(hreq->reply, "%s", json_object_to_json_string(jreply)));

  jparse_free(jreply);

#else
  DPRINTF(E_LOG, L_WEB, "Received spotify login request but was not compiled with enable-spotify\n");
#endif

  return HTTP_OK;
}

static int
jsonapi_reply_lastfm(struct httpd_request *hreq)
{
  json_object *jreply;
  bool enabled = false;
  bool scrobbling_enabled = false;

#ifdef LASTFM
  enabled = true;
  scrobbling_enabled = lastfm_is_enabled();
#endif

  CHECK_NULL(L_WEB, jreply = json_object_new_object());

  json_object_object_add(jreply, "enabled", json_object_new_boolean(enabled));
  json_object_object_add(jreply, "scrobbling_enabled", json_object_new_boolean(scrobbling_enabled));

  CHECK_ERRNO(L_WEB, evbuffer_add_printf(hreq->reply, "%s", json_object_to_json_string(jreply)));

  jparse_free(jreply);

  return HTTP_OK;
}

/*
 * Endpoint to log into LastFM
 */
static int
jsonapi_reply_lastfm_login(struct httpd_request *hreq)
{
#ifdef LASTFM
  struct evbuffer *in_evbuf;
  json_object *request;
  const char *user;
  const char *password;
  char *errmsg = NULL;
  json_object *jreply;
  json_object *errors;
  int ret;

  DPRINTF(E_DBG, L_WEB, "Received LastFM login request\n");

  in_evbuf = evhttp_request_get_input_buffer(hreq->req);
  request = jparse_obj_from_evbuffer(in_evbuf);
  if (!request)
    {
      DPRINTF(E_LOG, L_WEB, "Failed to parse incoming request\n");
      return HTTP_BADREQUEST;
    }

  CHECK_NULL(L_WEB, jreply = json_object_new_object());

  user = jparse_str_from_obj(request, "user");
  password = jparse_str_from_obj(request, "password");
  if (user && strlen(user) > 0 && password && strlen(password) > 0)
    {
      ret = lastfm_login_user(user, password, &errmsg);
      if (ret < 0)
        {
	  json_object_object_add(jreply, "success", json_object_new_boolean(false));
	  errors = json_object_new_object();
	  if (errmsg)
	    json_object_object_add(errors, "error", json_object_new_string(errmsg));
	  else
	    json_object_object_add(errors, "error", json_object_new_string("Unknown error"));
	  json_object_object_add(jreply, "errors", errors);
	}
      else
        {
	  json_object_object_add(jreply, "success", json_object_new_boolean(true));
	}
      free(errmsg);
    }
  else
    {
      DPRINTF(E_LOG, L_WEB, "No user or password in LastFM login post request\n");

      json_object_object_add(jreply, "success", json_object_new_boolean(false));
      errors = json_object_new_object();
      if (!user || strlen(user) == 0)
	json_object_object_add(errors, "user", json_object_new_string("Username is required"));
      if (!password || strlen(password) == 0)
	json_object_object_add(errors, "password", json_object_new_string("Password is required"));
      json_object_object_add(jreply, "errors", errors);
    }

  CHECK_ERRNO(L_WEB, evbuffer_add_printf(hreq->reply, "%s", json_object_to_json_string(jreply)));

  jparse_free(jreply);

#else
  DPRINTF(E_LOG, L_WEB, "Received LastFM login request but was not compiled with enable-lastfm\n");
#endif

  return HTTP_OK;
}

static int
jsonapi_reply_lastfm_logout(struct httpd_request *hreq)
{
#ifdef LASTFM
  lastfm_logout();
#endif
  return HTTP_NOCONTENT;
}

/*
 * Kicks off pairing of a daap/dacp client
 *
 * Expects the paring pin to be present in the post request body, e. g.:
 *
 * {
 *   "pin": "1234"
 * }
 */
static int
jsonapi_reply_pairing_kickoff(struct httpd_request *hreq)
{
  struct evbuffer *evbuf;
  json_object* request;
  const char* message;

  evbuf = evhttp_request_get_input_buffer(hreq->req);
  request = jparse_obj_from_evbuffer(evbuf);
  if (!request)
    {
      DPRINTF(E_LOG, L_WEB, "Failed to parse incoming request\n");
      return HTTP_BADREQUEST;
    }

  DPRINTF(E_DBG, L_WEB, "Received pairing post request: %s\n", json_object_to_json_string(request));

  message = jparse_str_from_obj(request, "pin");
  if (message)
    remote_pairing_kickoff((char **)&message);
  else
    DPRINTF(E_LOG, L_WEB, "Missing pin in request body: %s\n", json_object_to_json_string(request));

  jparse_free(request);

  return HTTP_NOCONTENT;
}

/*
 * Retrieves pairing information
 *
 * Example response:
 *
 * {
 *  "active": true,
 *  "remote": "remote name"
 * }
 */
static int
jsonapi_reply_pairing_get(struct httpd_request *hreq)
{
  char *remote_name;
  json_object *jreply;

  remote_name = remote_pairing_get_name();

  CHECK_NULL(L_WEB, jreply = json_object_new_object());

  if (remote_name)
    {
      json_object_object_add(jreply, "active", json_object_new_boolean(true));
      json_object_object_add(jreply, "remote", json_object_new_string(remote_name));
    }
  else
    {
      json_object_object_add(jreply, "active", json_object_new_boolean(false));
    }

  CHECK_ERRNO(L_WEB, evbuffer_add_printf(hreq->reply, "%s", json_object_to_json_string(jreply)));

  jparse_free(jreply);
  free(remote_name);

  return HTTP_OK;
}

struct outputs_param
{
  json_object *output;
  uint64_t output_id;
};

static json_object *
speaker_to_json(struct spk_info *spk)
{
  json_object *output;
  char output_id[21];

  output = json_object_new_object();

  snprintf(output_id, sizeof(output_id), "%" PRIu64, spk->id);
  json_object_object_add(output, "id", json_object_new_string(output_id));
  json_object_object_add(output, "name", json_object_new_string(spk->name));
  json_object_object_add(output, "type", json_object_new_string(spk->output_type));
  json_object_object_add(output, "selected", json_object_new_boolean(spk->selected));
  json_object_object_add(output, "has_password", json_object_new_boolean(spk->has_password));
  json_object_object_add(output, "requires_auth", json_object_new_boolean(spk->requires_auth));
  json_object_object_add(output, "needs_auth_key", json_object_new_boolean(spk->needs_auth_key));
  json_object_object_add(output, "volume", json_object_new_int(spk->absvol));

  return output;
}

static void
speaker_enum_cb(struct spk_info *spk, void *arg)
{
  json_object *outputs;
  json_object *output;

  outputs = arg;

  output = speaker_to_json(spk);
  json_object_array_add(outputs, output);
}

static void
speaker_get_cb(struct spk_info *spk, void *arg)
{
  struct outputs_param *outputs_param = arg;

  if (outputs_param->output_id == spk->id)
    {
      outputs_param->output = speaker_to_json(spk);
    }
}

/*
 * GET /api/outputs/[output_id]
 */
static int
jsonapi_reply_outputs_get_byid(struct httpd_request *hreq)
{
  struct outputs_param outputs_param;
  uint64_t output_id;
  int ret;

  ret = safe_atou64(hreq->uri_parsed->path_parts[2], &output_id);
  if (ret < 0)
    {
      DPRINTF(E_LOG, L_WEB, "No valid output id given to outputs endpoint '%s'\n", hreq->uri_parsed->path);

      return HTTP_BADREQUEST;
    }

  outputs_param.output_id = output_id;
  outputs_param.output = NULL;

  player_speaker_enumerate(speaker_get_cb, &outputs_param);

  if (!outputs_param.output)
    {
      DPRINTF(E_LOG, L_WEB, "No output found for '%s'\n", hreq->uri_parsed->path);

      return HTTP_BADREQUEST;
    }

  CHECK_ERRNO(L_WEB, evbuffer_add_printf(hreq->reply, "%s", json_object_to_json_string(outputs_param.output)));

  jparse_free(outputs_param.output);

  return HTTP_OK;
}

/*
 * PUT /api/outputs/[output_id]
 */
static int
jsonapi_reply_outputs_put_byid(struct httpd_request *hreq)
{
  uint64_t output_id;
  struct evbuffer *in_evbuf;
  json_object* request;
  bool selected;
  int volume;
  int ret;

  ret = safe_atou64(hreq->uri_parsed->path_parts[2], &output_id);
  if (ret < 0)
    {
      DPRINTF(E_LOG, L_WEB, "No valid output id given to outputs endpoint '%s'\n", hreq->uri_parsed->path);

      return HTTP_BADREQUEST;
    }

  in_evbuf = evhttp_request_get_input_buffer(hreq->req);
  request = jparse_obj_from_evbuffer(in_evbuf);
  if (!request)
    {
      DPRINTF(E_LOG, L_WEB, "Failed to parse incoming request\n");

      return HTTP_BADREQUEST;
    }

  ret = 0;

  if (jparse_contains_key(request, "selected", json_type_boolean))
    {
      selected = jparse_bool_from_obj(request, "selected");
      if (selected)
	ret = player_speaker_enable(output_id);
      else
	ret = player_speaker_disable(output_id);
    }

  if (ret == 0 && jparse_contains_key(request, "volume", json_type_int))
    {
      volume = jparse_int_from_obj(request, "volume");
      ret = player_volume_setabs_speaker(output_id, volume);
    }

  jparse_free(request);

  if (ret < 0)
    return HTTP_INTERNAL;

  return HTTP_NOCONTENT;
}

/*
 * Endpoint "/api/outputs"
 */
static int
jsonapi_reply_outputs(struct httpd_request *hreq)
{
  json_object *outputs;
  json_object *jreply;

  outputs = json_object_new_array();

  player_speaker_enumerate(speaker_enum_cb, outputs);

  jreply = json_object_new_object();
  json_object_object_add(jreply, "outputs", outputs);

  CHECK_ERRNO(L_WEB, evbuffer_add_printf(hreq->reply, "%s", json_object_to_json_string(jreply)));

  jparse_free(jreply);

  return HTTP_OK;
}

static int
jsonapi_reply_verification(struct httpd_request *hreq)
{
  struct evbuffer *in_evbuf;
  json_object* request;
  const char* message;

  in_evbuf = evhttp_request_get_input_buffer(hreq->req);
  request = jparse_obj_from_evbuffer(in_evbuf);
  if (!request)
    {
      DPRINTF(E_LOG, L_WEB, "Failed to parse incoming request\n");
      return HTTP_BADREQUEST;
    }

  DPRINTF(E_DBG, L_WEB, "Received verification post request: %s\n", json_object_to_json_string(request));

  message = jparse_str_from_obj(request, "pin");
  if (message)
    player_raop_verification_kickoff((char **)&message);
  else
    DPRINTF(E_LOG, L_WEB, "Missing pin in request body: %s\n", json_object_to_json_string(request));

  jparse_free(request);

  return HTTP_NOCONTENT;
}

static int
jsonapi_reply_outputs_set(struct httpd_request *hreq)
{
  struct evbuffer *in_evbuf;
  json_object *request;
  json_object *outputs;
  json_object *output_id;
  int nspk, i, ret;
  uint64_t *ids;

  in_evbuf = evhttp_request_get_input_buffer(hreq->req);
  request = jparse_obj_from_evbuffer(in_evbuf);
  if (!request)
    {
      DPRINTF(E_LOG, L_WEB, "Failed to parse incoming request\n");
      return HTTP_BADREQUEST;
    }

  DPRINTF(E_DBG, L_WEB, "Received select-outputs post request: %s\n", json_object_to_json_string(request));

  ret = jparse_array_from_obj(request, "outputs", &outputs);
  if (ret == 0)
    {
      nspk = json_object_array_length(outputs);

      ids = calloc((nspk + 1), sizeof(uint64_t));
      ids[0] = nspk;

      ret = 0;
      for (i = 0; i < nspk; i++)
	{
	  output_id = json_object_array_get_idx(outputs, i);
	  ret = safe_atou64(json_object_get_string(output_id), &ids[i + 1]);
	  if (ret < 0)
	    {
	      DPRINTF(E_LOG, L_WEB, "Failed to convert output id: %s\n", json_object_to_json_string(request));
	      break;
	    }
	}

      if (ret == 0)
	player_speaker_set(ids);

      free(ids);
    }
  else
    DPRINTF(E_LOG, L_WEB, "Missing outputs in request body: %s\n", json_object_to_json_string(request));

  jparse_free(request);

  return HTTP_NOCONTENT;
}

static int
play_item_with_id(const char *param)
{
  uint32_t item_id;
  struct db_queue_item *queue_item;
  int ret;

  ret = safe_atou32(param, &item_id);
  if (ret < 0)
    {
      DPRINTF(E_LOG, L_WEB, "No valid item id given '%s'\n", param);

      return HTTP_BADREQUEST;
    }

  queue_item = db_queue_fetch_byitemid(item_id);
  if (!queue_item)
    {
      DPRINTF(E_LOG, L_WEB, "No queue item with item id '%d'\n", item_id);

      return HTTP_BADREQUEST;
    }

  player_playback_stop();
  ret = player_playback_start_byitem(queue_item);
  free_queue_item(queue_item, 0);

  return HTTP_NOCONTENT;
}

static int
play_item_at_position(const char *param)
{
  uint32_t position;
  struct db_queue_item *queue_item;
  int ret;

  ret = safe_atou32(param, &position);
  if (ret < 0)
    {
      DPRINTF(E_LOG, L_WEB, "No valid position given '%s'\n", param);

      return HTTP_BADREQUEST;
    }

  queue_item = db_queue_fetch_bypos(position, 0);
  if (!queue_item)
    {
      DPRINTF(E_LOG, L_WEB, "No queue item at position '%d'\n", position);

      return HTTP_BADREQUEST;
    }

  player_playback_stop();
  ret = player_playback_start_byitem(queue_item);
  free_queue_item(queue_item, 0);

  return HTTP_NOCONTENT;
}

static int
jsonapi_reply_player_play(struct httpd_request *hreq)
{
  const char *param;
  int ret;

  if ((param = evhttp_find_header(hreq->query, "item_id")))
    {
      return play_item_with_id(param);
    }
  else if ((param = evhttp_find_header(hreq->query, "position")))
    {
      return play_item_at_position(param);
    }

  ret = player_playback_start();
  if (ret < 0)
    {
      DPRINTF(E_LOG, L_WEB, "Error starting playback.\n");
      return HTTP_INTERNAL;
    }

  return HTTP_NOCONTENT;
}

static int
jsonapi_reply_player_pause(struct httpd_request *hreq)
{
  int ret;

  ret = player_playback_pause();
  if (ret < 0)
    {
      DPRINTF(E_LOG, L_WEB, "Error pausing playback.\n");
      return HTTP_INTERNAL;
    }

  return HTTP_NOCONTENT;
}

static int
jsonapi_reply_player_stop(struct httpd_request *hreq)
{
  int ret;

  ret = player_playback_stop();
  if (ret < 0)
    {
      DPRINTF(E_LOG, L_WEB, "Error stopping playback.\n");
      return HTTP_INTERNAL;
    }

  return HTTP_NOCONTENT;
}

static int
jsonapi_reply_player_next(struct httpd_request *hreq)
{
  int ret;

  ret = player_playback_next();
  if (ret < 0)
    {
      DPRINTF(E_LOG, L_WEB, "Error switching to next item.\n");
      return HTTP_INTERNAL;
    }

  ret = player_playback_start();
  if (ret < 0)
    {
      DPRINTF(E_LOG, L_WEB, "Error starting playback after switching to next item.\n");
      return HTTP_INTERNAL;
    }

  return HTTP_NOCONTENT;
}

static int
jsonapi_reply_player_previous(struct httpd_request *hreq)
{
  int ret;

  ret = player_playback_prev();
  if (ret < 0)
    {
      DPRINTF(E_LOG, L_WEB, "Error switching to previous item.\n");
      return HTTP_INTERNAL;
    }

  ret = player_playback_start();
  if (ret < 0)
    {
      DPRINTF(E_LOG, L_WEB, "Error starting playback after switching to previous item.\n");
      return HTTP_INTERNAL;
    }

  return HTTP_NOCONTENT;
}

static int
jsonapi_reply_player_seek(struct httpd_request *hreq)
{
  const char *param;
  int position_ms;
  int ret;

  param = evhttp_find_header(hreq->query, "position_ms");
  if (!param)
    return HTTP_BADREQUEST;

  ret = safe_atoi32(param, &position_ms);
  if (ret < 0)
    return HTTP_BADREQUEST;

  ret = player_playback_seek(position_ms);
  if (ret < 0)
    {
      DPRINTF(E_LOG, L_WEB, "Error seeking to position %d.\n", position_ms);
      return HTTP_INTERNAL;
    }

  ret = player_playback_start();
  if (ret < 0)
    {
      DPRINTF(E_LOG, L_WEB, "Error starting playback after seeking to position %d.\n", position_ms);
      return HTTP_INTERNAL;
    }

  return HTTP_NOCONTENT;
}

static int
jsonapi_reply_player(struct httpd_request *hreq)
{
  struct player_status status;
  struct db_queue_item *queue_item;
  json_object *reply;

  player_get_status(&status);

  reply = json_object_new_object();

  switch (status.status)
    {
      case PLAY_PAUSED:
	json_object_object_add(reply, "state", json_object_new_string("pause"));
	break;

      case PLAY_PLAYING:
	json_object_object_add(reply, "state", json_object_new_string("play"));
	break;

      default:
	json_object_object_add(reply, "state", json_object_new_string("stop"));
	break;
    }

  switch (status.repeat)
    {
      case REPEAT_SONG:
	json_object_object_add(reply, "repeat", json_object_new_string("single"));
	break;

      case REPEAT_ALL:
	json_object_object_add(reply, "repeat", json_object_new_string("all"));
	break;

      default:
	json_object_object_add(reply, "repeat", json_object_new_string("off"));
	break;
    }

  json_object_object_add(reply, "consume", json_object_new_boolean(status.consume));
  json_object_object_add(reply, "shuffle", json_object_new_boolean(status.shuffle));
  json_object_object_add(reply, "volume", json_object_new_int(status.volume));

  if (status.item_id)
    {
      json_object_object_add(reply, "item_id", json_object_new_int(status.item_id));
      json_object_object_add(reply, "item_length_ms", json_object_new_int(status.len_ms));
      json_object_object_add(reply, "item_progress_ms", json_object_new_int(status.pos_ms));
    }
  else
    {
      queue_item = db_queue_fetch_bypos(0, status.shuffle);

      if (queue_item)
	{
	  json_object_object_add(reply, "item_id", json_object_new_int(queue_item->id));
	  json_object_object_add(reply, "item_length_ms", json_object_new_int(queue_item->song_length));
	  json_object_object_add(reply, "item_progress_ms", json_object_new_int(0));
	  free_queue_item(queue_item, 0);
	}
      else
	{
	  json_object_object_add(reply, "item_id", json_object_new_int(0));
	  json_object_object_add(reply, "item_length_ms", json_object_new_int(0));
	  json_object_object_add(reply, "item_progress_ms", json_object_new_int(0));
	}
    }

  CHECK_ERRNO(L_WEB, evbuffer_add_printf(hreq->reply, "%s", json_object_to_json_string(reply)));

  jparse_free(reply);

  return HTTP_OK;
}

static json_object *
queue_item_to_json(struct db_queue_item *queue_item, char shuffle)
{
  json_object *item;
  char uri[100];
  int ret;

  item = json_object_new_object();

  json_object_object_add(item, "id", json_object_new_int(queue_item->id));
  if (shuffle)
    json_object_object_add(item, "position", json_object_new_int(queue_item->shuffle_pos));
  else
    json_object_object_add(item, "position", json_object_new_int(queue_item->pos));

  json_object_object_add(item, "track_id", json_object_new_int(queue_item->file_id));

  safe_json_add_string(item, "title", queue_item->title);
  safe_json_add_string(item, "artist", queue_item->artist);
  safe_json_add_string(item, "artist_sort", queue_item->artist_sort);
  safe_json_add_string(item, "album", queue_item->album);
  safe_json_add_string(item, "album_sort", queue_item->album_sort);
  safe_json_add_string(item, "album_artist", queue_item->album_artist);
  safe_json_add_string(item, "album_artist_sort", queue_item->album_artist_sort);
  safe_json_add_string(item, "genre", queue_item->genre);

  json_object_object_add(item, "year", json_object_new_int(queue_item->year));
  json_object_object_add(item, "track_number", json_object_new_int(queue_item->track));
  json_object_object_add(item, "disc_number", json_object_new_int(queue_item->disc));
  json_object_object_add(item, "length_ms", json_object_new_int(queue_item->song_length));

  safe_json_add_string(item, "media_kind", db_media_kind_label(queue_item->media_kind));
  safe_json_add_string(item, "data_kind", db_data_kind_label(queue_item->data_kind));

  safe_json_add_string(item, "path", queue_item->path);

  if (queue_item->file_id > 0)
    {
      ret = snprintf(uri, sizeof(uri), "%s:%s:%d", "library", "track", queue_item->file_id);
      if (ret < sizeof(uri))
	json_object_object_add(item, "uri", json_object_new_string(uri));
    }
  else
    {
      safe_json_add_string(item, "uri", queue_item->path);
    }

  return item;
}

static int
queue_tracks_add_artist(const char *id, bool addnext)
{
  struct query_params query_params;
  struct player_status status;
  int ret = 0;

  memset(&query_params, 0, sizeof(struct query_params));

  query_params.type = Q_ITEMS;
  query_params.sort = S_ALBUM;
  query_params.idx_type = I_NONE;
  query_params.filter = db_mprintf("(f.songartistid = %q)", id);

  player_get_status(&status);

<<<<<<< HEAD
  ret = addnext ? 
          db_queue_add_by_queryafteritemid(&query_params, status.item_id) :
          db_queue_add_by_query(&query_params, status.shuffle, status.item_id);
=======
  ret = db_queue_add_by_query(&query_params, status.shuffle, status.item_id, -1, NULL, NULL);
>>>>>>> 97233d47

  free(query_params.filter);

  return ret;
}

static int
queue_tracks_add_album(const char *id, bool addnext)
{
  struct query_params query_params;
  struct player_status status;
  int ret = 0;

  memset(&query_params, 0, sizeof(struct query_params));

  query_params.type = Q_ITEMS;
  query_params.sort = S_ALBUM;
  query_params.idx_type = I_NONE;
  query_params.filter = db_mprintf("(f.songalbumid = %q)", id);

  player_get_status(&status);

<<<<<<< HEAD
  ret = addnext ? 
          db_queue_add_by_queryafteritemid(&query_params, status.item_id) :
          db_queue_add_by_query(&query_params, status.shuffle, status.item_id);
=======
  ret = db_queue_add_by_query(&query_params, status.shuffle, status.item_id, -1, NULL, NULL);
>>>>>>> 97233d47

  free(query_params.filter);

  return ret;
}

static int
queue_tracks_add_track(const char *id, bool addnext)
{
  struct query_params query_params;
  struct player_status status;
  int ret = 0;

  memset(&query_params, 0, sizeof(struct query_params));

  query_params.type = Q_ITEMS;
  query_params.sort = S_ALBUM;
  query_params.idx_type = I_NONE;
  query_params.filter = db_mprintf("(f.id = %q)", id);

  player_get_status(&status);

<<<<<<< HEAD
  ret = addnext ? 
          db_queue_add_by_queryafteritemid(&query_params, status.item_id) :
          db_queue_add_by_query(&query_params, status.shuffle, status.item_id);
=======
  ret = db_queue_add_by_query(&query_params, status.shuffle, status.item_id, -1, NULL, NULL);
>>>>>>> 97233d47

  free(query_params.filter);

  return ret;
}

static int
queue_tracks_add_playlist(const char *id)
{
  struct player_status status;
  int playlist_id;
  int ret;

  ret = safe_atoi32(id, &playlist_id);
  if (ret < 0)
    {
      DPRINTF(E_LOG, L_WEB, "No valid playlist id given '%s'\n", id);

      return HTTP_BADREQUEST;
    }

  player_get_status(&status);

  ret = db_queue_add_by_playlistid(playlist_id, status.shuffle, status.item_id, -1, NULL, NULL);

  return ret;
}

static int
jsonapi_reply_queue_tracks_add(struct httpd_request *hreq)
{
  const char *param;
  char *uris;
  char *uri;
  char *ptr;
  char *tmp;
  const char *id;
  bool addnext = false;
  bool done = false;
  int ret = 0;

  param = evhttp_find_header(hreq->query, "next");
  if (param)
    {
      addnext = (strcmp(param, "1") == 0);
    }

  param = evhttp_find_header(hreq->query, "uris");
  if (!param)
    {
      DPRINTF(E_LOG, L_WEB, "Missing query parameter 'uris'\n");

      return HTTP_BADREQUEST;
    }

  uris = strdup(param);
  ptr = uris;
  while (!done)
    {
      if (addnext)
        {
          if ( (uri = strrchr(uris, ',')) == NULL) 
            {
              uri = uris;
              done = true;
            }
          else
            {
              ptr = uri++;
              *ptr = '\0';
            }
        }
      else
        {
          if ( (tmp = strchr(ptr, ',')) == NULL) 
            {
              uri = ptr;
              done = true;
            }
          else 
            {
              uri = ptr;
              ptr = tmp+1;
              *tmp = '\0';
            }
        }

      if (strncmp(uri, "library:artist:", strlen("library:artist:")) == 0)
	{
	  id = uri + (strlen("library:artist:"));
	  queue_tracks_add_artist(id, addnext);
	}
      else if (strncmp(uri, "library:album:", strlen("library:album:")) == 0)
	{
	  id = uri + (strlen("library:album:"));
	  queue_tracks_add_album(id, addnext);
	}
      else if (strncmp(uri, "library:track:", strlen("library:track:")) == 0)
	{
	  id = uri + (strlen("library:track:"));
	  queue_tracks_add_track(id, addnext);
	}
      else if (strncmp(uri, "library:playlist:", strlen("library:playlist:")) == 0)
	{
	  id = uri + (strlen("library:playlist:"));
	  queue_tracks_add_playlist(id);
	}
      else
	{
	  ret = library_queue_add(uri);
	  if (ret != LIBRARY_OK)
	    {
	      DPRINTF(E_LOG, L_WEB, "Invalid uri '%s'\n", uri);
	      break;
	    }
	}
    }

  free(uris);

  if (ret < 0)
    return HTTP_INTERNAL;

  return HTTP_NOCONTENT;
}

static int
jsonapi_reply_queue_tracks_move(struct httpd_request *hreq)
{
  uint32_t item_id;
  uint32_t new_position;
  const char *param;
  struct player_status status;
  int ret;

  ret = safe_atou32(hreq->uri_parsed->path_parts[3], &item_id);
  if (ret < 0)
    {
      DPRINTF(E_LOG, L_WEB, "No valid item id given '%s'\n", hreq->uri_parsed->path);

      return HTTP_BADREQUEST;
    }

  param = evhttp_find_header(hreq->query, "new_position");
  if (!param)
    {
      DPRINTF(E_LOG, L_WEB, "Missing parameter 'new_position'\n");

      return HTTP_BADREQUEST;
    }
  if (safe_atou32(param, &new_position) < 0)
    {
      DPRINTF(E_LOG, L_WEB, "No valid item new_position '%s'\n", param);

      return HTTP_BADREQUEST;
    }

  player_get_status(&status);
  ret = db_queue_move_byitemid(item_id, new_position, status.shuffle);
  if (ret < 0)
    {
      DPRINTF(E_LOG, L_WEB, "Moving item '%d' to new position %d failed\n", item_id, new_position);

      return HTTP_INTERNAL;
    }

  return HTTP_NOCONTENT;
}

static int
jsonapi_reply_queue_tracks_delete(struct httpd_request *hreq)
{
  uint32_t item_id;
  int ret;

  ret = safe_atou32(hreq->uri_parsed->path_parts[3], &item_id);
  if (ret < 0)
    {
      DPRINTF(E_LOG, L_WEB, "No valid item id given '%s'\n", hreq->uri_parsed->path);

      return HTTP_BADREQUEST;
    }

  ret = db_queue_delete_byitemid(item_id);
  if (ret < 0)
    {
      return HTTP_INTERNAL;
    }

  return HTTP_NOCONTENT;
}

static int
jsonapi_reply_queue_clear(struct httpd_request *hreq)
{
  player_playback_stop();
  db_queue_clear(0);

  return HTTP_NOCONTENT;
}

static int
jsonapi_reply_queue(struct httpd_request *hreq)
{
  struct query_params query_params;
  const char *param;
  uint32_t item_id;
  int start_pos, end_pos;
  int version;
  int count;
  char etag[21];
  struct player_status status;
  struct db_queue_item queue_item;
  json_object *reply;
  json_object *items;
  json_object *item;
  int ret = 0;

  version = db_admin_getint(DB_ADMIN_QUEUE_VERSION);
  count = db_queue_get_count();

  snprintf(etag, sizeof(etag), "%d", version);
  if (httpd_request_etag_matches(hreq->req, etag))
    return HTTP_NOTMODIFIED;

  memset(&query_params, 0, sizeof(struct query_params));
  reply = json_object_new_object();

  json_object_object_add(reply, "version", json_object_new_int(version));
  json_object_object_add(reply, "count", json_object_new_int(count));

  items = json_object_new_array();
  json_object_object_add(reply, "items", items);

  player_get_status(&status);
  if (status.shuffle)
    query_params.sort = S_SHUFFLE_POS;

  param = evhttp_find_header(hreq->query, "id");
  if (param && safe_atou32(param, &item_id) == 0)
    {
      query_params.filter = db_mprintf("id = %d", item_id);
    }
  else
    {
      param = evhttp_find_header(hreq->query, "start");
      if (param && safe_atoi32(param, &start_pos) == 0)
	{
	  param = evhttp_find_header(hreq->query, "end");
	  if (!param || safe_atoi32(param, &end_pos) != 0)
	    {
	      end_pos = start_pos + 1;
	    }

	  if (query_params.sort == S_SHUFFLE_POS)
	    query_params.filter = db_mprintf("shuffle_pos >= %d AND shuffle_pos < %d", start_pos, end_pos);
	  else
	    query_params.filter = db_mprintf("pos >= %d AND pos < %d", start_pos, end_pos);
	}
    }

  ret = db_queue_enum_start(&query_params);
  if (ret < 0)
    goto db_start_error;

  while ((ret = db_queue_enum_fetch(&query_params, &queue_item)) == 0 && queue_item.id > 0)
    {
      item = queue_item_to_json(&queue_item, status.shuffle);
      if (!item)
	goto error;

      json_object_array_add(items, item);
    }

  ret = evbuffer_add_printf(hreq->reply, "%s", json_object_to_json_string(reply));
  if (ret < 0)
    DPRINTF(E_LOG, L_WEB, "outputs: Couldn't add outputs to response buffer.\n");

 error:
  db_queue_enum_end(&query_params);
 db_start_error:
  jparse_free(reply);
  free(query_params.filter);

  if (ret < 0)
    return HTTP_INTERNAL;

  return HTTP_OK;
}

static int
jsonapi_reply_player_repeat(struct httpd_request *hreq)
{
  const char *param;

  param = evhttp_find_header(hreq->query, "state");
  if (!param)
    return HTTP_BADREQUEST;

  if (strcmp(param, "single") == 0)
    {
      player_repeat_set(REPEAT_SONG);
    }
  else if (strcmp(param, "all") == 0)
    {
      player_repeat_set(REPEAT_ALL);
    }
  else if (strcmp(param, "off") == 0)
    {
      player_repeat_set(REPEAT_OFF);
    }

  return HTTP_NOCONTENT;
}

static int
jsonapi_reply_player_shuffle(struct httpd_request *hreq)
{
  const char *param;
  bool shuffle;

  param = evhttp_find_header(hreq->query, "state");
  if (!param)
    return HTTP_BADREQUEST;

  shuffle = (strcmp(param, "true") == 0);
  player_shuffle_set(shuffle);

  return HTTP_NOCONTENT;
}

static int
jsonapi_reply_player_consume(struct httpd_request *hreq)
{
  const char *param;
  bool consume;

  param = evhttp_find_header(hreq->query, "state");
  if (!param)
    return HTTP_BADREQUEST;

  consume = (strcmp(param, "true") == 0);
  player_consume_set(consume);

  return HTTP_NOCONTENT;
}

static int
jsonapi_reply_player_volume(struct httpd_request *hreq)
{
  const char *param;
  uint64_t output_id;
  int volume;
  int ret;

  param = evhttp_find_header(hreq->query, "volume");
  if (!param)
    return HTTP_BADREQUEST;

  ret = safe_atoi32(param, &volume);
  if (ret < 0)
    return HTTP_BADREQUEST;

  if (volume < 0 || volume > 100)
    return HTTP_BADREQUEST;

  param = evhttp_find_header(hreq->query, "output_id");
  if (param)
    {
      ret = safe_atou64(param, &output_id);
      if (ret < 0)
	return HTTP_BADREQUEST;

      ret = player_volume_setabs_speaker(output_id, volume);
    }
  else
    {
      ret = player_volume_set(volume);
    }

  if (ret < 0)
    return HTTP_INTERNAL;

  return HTTP_NOCONTENT;
}

static int
jsonapi_reply_library_artists(struct httpd_request *hreq)
{
  time_t db_update;
  struct query_params query_params;
  const char *param;
  enum media_kind media_kind;
  json_object *reply;
  json_object *items;
  int total;
  int ret = 0;

  db_update = (time_t) db_admin_getint64(DB_ADMIN_DB_UPDATE);
  if (db_update && httpd_request_not_modified_since(hreq->req, &db_update))
    return HTTP_NOTMODIFIED;


  media_kind = 0;
  param = evhttp_find_header(hreq->query, "media_kind");
  if (param)
    {
      media_kind = db_media_kind_enum(param);
      if (!media_kind)
	{
	  DPRINTF(E_LOG, L_WEB, "Invalid media kind '%s'\n", param);
	  return HTTP_BADREQUEST;
	}
    }

  reply = json_object_new_object();
  items = json_object_new_array();
  json_object_object_add(reply, "items", items);

  memset(&query_params, 0, sizeof(struct query_params));

  ret = query_params_limit_set(&query_params, hreq);
  if (ret < 0)
    goto error;

  query_params.type = Q_GROUP_ARTISTS;
  query_params.sort = S_ARTIST;

  if (media_kind)
    query_params.filter = db_mprintf("(f.media_kind = %d)", media_kind);

  ret = fetch_artists(&query_params, items, &total);
  if (ret < 0)
    goto error;

  json_object_object_add(reply, "total", json_object_new_int(total));
  json_object_object_add(reply, "offset", json_object_new_int(query_params.offset));
  json_object_object_add(reply, "limit", json_object_new_int(query_params.limit));

  ret = evbuffer_add_printf(hreq->reply, "%s", json_object_to_json_string(reply));
  if (ret < 0)
    DPRINTF(E_LOG, L_WEB, "browse: Couldn't add artists to response buffer.\n");

 error:
  jparse_free(reply);

  if (ret < 0)
    return HTTP_INTERNAL;

  return HTTP_OK;
}

static int
jsonapi_reply_library_artist(struct httpd_request *hreq)
{
  time_t db_update;
  const char *artist_id;
  json_object *reply;
  int ret = 0;

  db_update = (time_t) db_admin_getint64(DB_ADMIN_DB_UPDATE);
  if (db_update && httpd_request_not_modified_since(hreq->req, &db_update))
    return HTTP_NOTMODIFIED;


  artist_id = hreq->uri_parsed->path_parts[3];

  reply = fetch_artist(artist_id);
  if (!reply)
    {
      ret = -1;
      goto error;
    }

  ret = evbuffer_add_printf(hreq->reply, "%s", json_object_to_json_string(reply));
  if (ret < 0)
    DPRINTF(E_LOG, L_WEB, "browse: Couldn't add artists to response buffer.\n");

 error:
  jparse_free(reply);

  if (ret < 0)
    return HTTP_INTERNAL;

  return HTTP_OK;
}

static int
jsonapi_reply_library_artist_albums(struct httpd_request *hreq)
{
  time_t db_update;
  struct query_params query_params;
  const char *artist_id;
  json_object *reply;
  json_object *items;
  int total;
  int ret = 0;

  db_update = (time_t) db_admin_getint64(DB_ADMIN_DB_UPDATE);
  if (db_update && httpd_request_not_modified_since(hreq->req, &db_update))
    return HTTP_NOTMODIFIED;


  artist_id = hreq->uri_parsed->path_parts[3];

  reply = json_object_new_object();
  items = json_object_new_array();
  json_object_object_add(reply, "items", items);

  memset(&query_params, 0, sizeof(struct query_params));

  ret = query_params_limit_set(&query_params, hreq);
  if (ret < 0)
    goto error;

  query_params.type = Q_GROUP_ALBUMS;
  query_params.sort = S_ALBUM;
  query_params.filter = db_mprintf("(f.songartistid = %q)", artist_id);

  ret = fetch_albums(&query_params, items, &total);
  free(query_params.filter);

  if (ret < 0)
    goto error;

  json_object_object_add(reply, "total", json_object_new_int(total));
  json_object_object_add(reply, "offset", json_object_new_int(query_params.offset));
  json_object_object_add(reply, "limit", json_object_new_int(query_params.limit));

  ret = evbuffer_add_printf(hreq->reply, "%s", json_object_to_json_string(reply));
  if (ret < 0)
    DPRINTF(E_LOG, L_WEB, "browse: Couldn't add albums to response buffer.\n");

 error:
  jparse_free(reply);

  if (ret < 0)
    return HTTP_INTERNAL;

  return HTTP_OK;
}

static int
jsonapi_reply_library_albums(struct httpd_request *hreq)
{
  time_t db_update;
  struct query_params query_params;
  const char *param;
  enum media_kind media_kind;
  json_object *reply;
  json_object *items;
  int total;
  int ret = 0;

  db_update = (time_t) db_admin_getint64(DB_ADMIN_DB_UPDATE);
  if (db_update && httpd_request_not_modified_since(hreq->req, &db_update))
    return HTTP_NOTMODIFIED;


  media_kind = 0;
  param = evhttp_find_header(hreq->query, "media_kind");
  if (param)
    {
      media_kind = db_media_kind_enum(param);
      if (!media_kind)
	{
	  DPRINTF(E_LOG, L_WEB, "Invalid media kind '%s'\n", param);
	  return HTTP_BADREQUEST;
	}
    }

  reply = json_object_new_object();
  items = json_object_new_array();
  json_object_object_add(reply, "items", items);

  memset(&query_params, 0, sizeof(struct query_params));

  ret = query_params_limit_set(&query_params, hreq);
  if (ret < 0)
    goto error;

  query_params.type = Q_GROUP_ALBUMS;
  query_params.sort = S_ALBUM;

  if (media_kind)
    query_params.filter = db_mprintf("(f.media_kind = %d)", media_kind);

  ret = fetch_albums(&query_params, items, &total);
  if (ret < 0)
    goto error;

  json_object_object_add(reply, "total", json_object_new_int(total));
  json_object_object_add(reply, "offset", json_object_new_int(query_params.offset));
  json_object_object_add(reply, "limit", json_object_new_int(query_params.limit));

  ret = evbuffer_add_printf(hreq->reply, "%s", json_object_to_json_string(reply));
  if (ret < 0)
    DPRINTF(E_LOG, L_WEB, "browse: Couldn't add albums to response buffer.\n");

 error:
  jparse_free(reply);

  if (ret < 0)
    return HTTP_INTERNAL;

  return HTTP_OK;
}

static int
jsonapi_reply_library_album(struct httpd_request *hreq)
{
  time_t db_update;
  const char *album_id;
  json_object *reply;
  int ret = 0;

  db_update = (time_t) db_admin_getint64(DB_ADMIN_DB_UPDATE);
  if (db_update && httpd_request_not_modified_since(hreq->req, &db_update))
    return HTTP_NOTMODIFIED;


  album_id = hreq->uri_parsed->path_parts[3];

  reply = fetch_album(album_id);
  if (!reply)
    {
      ret = -1;
      goto error;
    }

  ret = evbuffer_add_printf(hreq->reply, "%s", json_object_to_json_string(reply));
  if (ret < 0)
    DPRINTF(E_LOG, L_WEB, "browse: Couldn't add artists to response buffer.\n");

 error:
  jparse_free(reply);

  if (ret < 0)
    return HTTP_INTERNAL;

  return HTTP_OK;
}

static int
jsonapi_reply_library_album_tracks(struct httpd_request *hreq)
{
  time_t db_update;
  struct query_params query_params;
  const char *album_id;
  json_object *reply;
  json_object *items;
  int total;
  int ret = 0;

  db_update = (time_t) db_admin_getint64(DB_ADMIN_DB_UPDATE);
  if (db_update && httpd_request_not_modified_since(hreq->req, &db_update))
    return HTTP_NOTMODIFIED;


  album_id = hreq->uri_parsed->path_parts[3];

  reply = json_object_new_object();
  items = json_object_new_array();
  json_object_object_add(reply, "items", items);

  memset(&query_params, 0, sizeof(struct query_params));

  ret = query_params_limit_set(&query_params, hreq);
  if (ret < 0)
    goto error;

  query_params.type = Q_ITEMS;
  query_params.sort = S_ALBUM;
  query_params.filter = db_mprintf("(f.songalbumid = %q)", album_id);

  ret = fetch_tracks(&query_params, items, &total);
  free(query_params.filter);

  if (ret < 0)
    goto error;

  json_object_object_add(reply, "total", json_object_new_int(total));
  json_object_object_add(reply, "offset", json_object_new_int(query_params.offset));
  json_object_object_add(reply, "limit", json_object_new_int(query_params.limit));

  ret = evbuffer_add_printf(hreq->reply, "%s", json_object_to_json_string(reply));
  if (ret < 0)
    DPRINTF(E_LOG, L_WEB, "browse: Couldn't add tracks to response buffer.\n");

 error:
  jparse_free(reply);

  if (ret < 0)
    return HTTP_INTERNAL;

  return HTTP_OK;
}

static int
jsonapi_reply_library_playlists(struct httpd_request *hreq)
{
  time_t db_update;
  struct query_params query_params;
  json_object *reply;
  json_object *items;
  int total;
  int ret = 0;

  db_update = (time_t) db_admin_getint64(DB_ADMIN_DB_UPDATE);
  if (db_update && httpd_request_not_modified_since(hreq->req, &db_update))
    return HTTP_NOTMODIFIED;


  reply = json_object_new_object();
  items = json_object_new_array();
  json_object_object_add(reply, "items", items);

  memset(&query_params, 0, sizeof(struct query_params));

  ret = query_params_limit_set(&query_params, hreq);
  if (ret < 0)
    goto error;

  query_params.type = Q_PL;
  query_params.sort = S_PLAYLIST;
  query_params.filter = db_mprintf("(f.type = %d OR f.type = %d)", PL_PLAIN, PL_SMART);

  ret = fetch_playlists(&query_params, items, &total);
  free(query_params.filter);

  if (ret < 0)
    goto error;

  json_object_object_add(reply, "total", json_object_new_int(total));
  json_object_object_add(reply, "offset", json_object_new_int(query_params.offset));
  json_object_object_add(reply, "limit", json_object_new_int(query_params.limit));

  ret = evbuffer_add_printf(hreq->reply, "%s", json_object_to_json_string(reply));
  if (ret < 0)
    DPRINTF(E_LOG, L_WEB, "browse: Couldn't add playlists to response buffer.\n");

 error:
  jparse_free(reply);

  if (ret < 0)
    return HTTP_INTERNAL;

  return HTTP_OK;
}

static int
jsonapi_reply_library_playlist(struct httpd_request *hreq)
{
  time_t db_update;
  const char *playlist_id;
  json_object *reply;
  int ret = 0;

  db_update = (time_t) db_admin_getint64(DB_ADMIN_DB_UPDATE);
  if (db_update && httpd_request_not_modified_since(hreq->req, &db_update))
    return HTTP_NOTMODIFIED;


  playlist_id = hreq->uri_parsed->path_parts[3];

  reply = fetch_playlist(playlist_id);
  if (!reply)
    {
      ret = -1;
      goto error;
    }

  ret = evbuffer_add_printf(hreq->reply, "%s", json_object_to_json_string(reply));
  if (ret < 0)
    DPRINTF(E_LOG, L_WEB, "browse: Couldn't add playlist to response buffer.\n");

 error:
  jparse_free(reply);

  if (ret < 0)
    return HTTP_INTERNAL;

  return HTTP_OK;
}

static int
jsonapi_reply_library_playlist_tracks(struct httpd_request *hreq)
{
  time_t db_update;
  struct query_params query_params;
  json_object *reply;
  json_object *items;
  int playlist_id;
  int total;
  int ret = 0;

  db_update = (time_t) db_admin_getint64(DB_ADMIN_DB_UPDATE);
  if (db_update && httpd_request_not_modified_since(hreq->req, &db_update))
    return HTTP_NOTMODIFIED;


  ret = safe_atoi32(hreq->uri_parsed->path_parts[3], &playlist_id);
  if (ret < 0)
    {
      DPRINTF(E_LOG, L_WEB, "No valid playlist id given '%s'\n", hreq->uri_parsed->path);

      return HTTP_BADREQUEST;
    }

  reply = json_object_new_object();
  items = json_object_new_array();
  json_object_object_add(reply, "items", items);

  memset(&query_params, 0, sizeof(struct query_params));

  ret = query_params_limit_set(&query_params, hreq);
  if (ret < 0)
    goto error;

  query_params.type = Q_PLITEMS;
  query_params.id = playlist_id;

  ret = fetch_tracks(&query_params, items, &total);
  if (ret < 0)
    goto error;

  json_object_object_add(reply, "total", json_object_new_int(total));
  json_object_object_add(reply, "offset", json_object_new_int(query_params.offset));
  json_object_object_add(reply, "limit", json_object_new_int(query_params.limit));

  ret = evbuffer_add_printf(hreq->reply, "%s", json_object_to_json_string(reply));
  if (ret < 0)
    DPRINTF(E_LOG, L_WEB, "playlist tracks: Couldn't add tracks to response buffer.\n");

 error:
  jparse_free(reply);

  if (ret < 0)
    return HTTP_INTERNAL;

  return HTTP_OK;
}

static int
jsonapi_reply_library_genres(struct httpd_request *hreq)
{
  time_t db_update;
  struct query_params query_params;
  const char *param;
  enum media_kind media_kind;
  json_object *reply;
  json_object *items;
  int total;
  int ret;


  db_update = (time_t) db_admin_getint64(DB_ADMIN_DB_UPDATE);
  if (db_update && httpd_request_not_modified_since(hreq->req, &db_update))
    return HTTP_NOTMODIFIED;

  media_kind = 0;
  param = evhttp_find_header(hreq->query, "media_kind");
  if (param)
    {
      media_kind = db_media_kind_enum(param);
      if (!media_kind)
	{
	  DPRINTF(E_LOG, L_WEB, "Invalid media kind '%s'\n", param);
	  return HTTP_BADREQUEST;
	}
    }

  reply = json_object_new_object();
  items = json_object_new_array();
  json_object_object_add(reply, "items", items);

  memset(&query_params, 0, sizeof(struct query_params));

  ret = query_params_limit_set(&query_params, hreq);
  if (ret < 0)
    goto error;

  query_params.type = Q_BROWSE_GENRES;
  query_params.idx_type = I_NONE;

  if (media_kind)
    query_params.filter = db_mprintf("(f.media_kind = %d)", media_kind);

  ret = fetch_genres(&query_params, items, NULL);
  if (ret < 0)
    goto error;
  else
    total = json_object_array_length(items);

  json_object_object_add(reply, "total", json_object_new_int(total));
  json_object_object_add(reply, "offset", json_object_new_int(query_params.offset));
  json_object_object_add(reply, "limit", json_object_new_int(query_params.limit));

  ret = evbuffer_add_printf(hreq->reply, "%s", json_object_to_json_string(reply));
  if (ret < 0)
    DPRINTF(E_LOG, L_WEB, "browse: Couldn't add genres to response buffer.\n");

 error:
  jparse_free(reply);
  free_query_params(&query_params, 1);

  if (ret < 0)
    return HTTP_INTERNAL;

  return HTTP_OK;
}

static int
jsonapi_reply_library_count(struct httpd_request *hreq)
{
  time_t db_update;
  const char *param_expression;
  char *expression;
  struct smartpl smartpl_expression;
  struct query_params qp;
  struct filecount_info fci;
  json_object *jreply;
  int ret;


  db_update = (time_t) db_admin_getint64(DB_ADMIN_DB_UPDATE);
  if (db_update && httpd_request_not_modified_since(hreq->req, &db_update))
    return HTTP_NOTMODIFIED;

  memset(&qp, 0, sizeof(struct query_params));
  qp.type = Q_COUNT_ITEMS;

  param_expression = evhttp_find_header(hreq->query, "expression");
  if (param_expression)
    {
      memset(&smartpl_expression, 0, sizeof(struct smartpl));
      expression = safe_asprintf("\"query\" { %s }", param_expression);
      ret = smartpl_query_parse_string(&smartpl_expression, expression);
      free(expression);

      if (ret < 0)
	return HTTP_BADREQUEST;

      qp.filter = strdup(smartpl_expression.query_where);
      free_smartpl(&smartpl_expression, 1);
    }

  CHECK_NULL(L_WEB, jreply = json_object_new_object());

  ret = db_filecount_get(&fci, &qp);
  if (ret == 0)
    {
      json_object_object_add(jreply, "tracks", json_object_new_int(fci.count));
      json_object_object_add(jreply, "artists", json_object_new_int(fci.artist_count));
      json_object_object_add(jreply, "albums", json_object_new_int(fci.album_count));
      json_object_object_add(jreply, "db_playtime", json_object_new_int64((fci.length / 1000)));
    }
  else
    {
      DPRINTF(E_LOG, L_WEB, "library: failed to get count info\n");
    }

  free(qp.filter);

  CHECK_ERRNO(L_WEB, evbuffer_add_printf(hreq->reply, "%s", json_object_to_json_string(jreply)));
  jparse_free(jreply);

  return HTTP_OK;
}

static int
search_tracks(json_object *reply, struct httpd_request *hreq, const char *param_query, struct smartpl *smartpl_expression, enum media_kind media_kind)
{
  json_object *type;
  json_object *items;
  struct query_params query_params;
  int total;
  int ret;

  memset(&query_params, 0, sizeof(struct query_params));

  type = json_object_new_object();
  json_object_object_add(reply, "tracks", type);
  items = json_object_new_array();
  json_object_object_add(type, "items", items);

  query_params.type = Q_ITEMS;
  query_params.sort = S_NAME;

  ret = query_params_limit_set(&query_params, hreq);
  if (ret < 0)
    goto out;

  if (param_query)
    {
      if (media_kind)
	query_params.filter = db_mprintf("(f.title LIKE '%%%q%%' AND f.media_kind = %d)", param_query, media_kind);
      else
	query_params.filter = db_mprintf("(f.title LIKE '%%%q%%')", param_query);
    }
  else
    {
      query_params.filter = strdup(smartpl_expression->query_where);
      query_params.order = safe_strdup(smartpl_expression->order);

      if (smartpl_expression->limit > 0)
	{
	  query_params.idx_type = I_SUB;
	  query_params.limit = smartpl_expression->limit;
	  query_params.offset = 0;
	}
    }

  ret = fetch_tracks(&query_params, items, &total);
  if (ret < 0)
    goto out;

  json_object_object_add(type, "total", json_object_new_int(total));
  json_object_object_add(type, "offset", json_object_new_int(query_params.offset));
  json_object_object_add(type, "limit", json_object_new_int(query_params.limit));

 out:
  free_query_params(&query_params, 1);

  return ret;
}

static int
search_artists(json_object *reply, struct httpd_request *hreq, const char *param_query, struct smartpl *smartpl_expression, enum media_kind media_kind)
{
  json_object *type;
  json_object *items;
  struct query_params query_params;
  int total;
  int ret;

  memset(&query_params, 0, sizeof(struct query_params));

  ret = query_params_limit_set(&query_params, hreq);
  if (ret < 0)
    goto out;

  type = json_object_new_object();
  json_object_object_add(reply, "artists", type);
  items = json_object_new_array();
  json_object_object_add(type, "items", items);

  query_params.type = Q_GROUP_ARTISTS;
  query_params.sort = S_ARTIST;

  ret = query_params_limit_set(&query_params, hreq);
  if (ret < 0)
    goto out;

  if (param_query)
    {
      if (media_kind)
	query_params.filter = db_mprintf("(f.album_artist LIKE '%%%q%%' AND f.media_kind = %d)", param_query, media_kind);
      else
	query_params.filter = db_mprintf("(f.album_artist LIKE '%%%q%%')", param_query);
    }
  else
    {
      query_params.filter = strdup(smartpl_expression->query_where);
      query_params.having = safe_strdup(smartpl_expression->having);
      query_params.order = safe_strdup(smartpl_expression->order);

      if (smartpl_expression->limit > 0)
	{
	  query_params.idx_type = I_SUB;
	  query_params.limit = smartpl_expression->limit;
	  query_params.offset = 0;
	}
    }

  ret = fetch_artists(&query_params, items, &total);
  if (ret < 0)
    goto out;

  json_object_object_add(type, "total", json_object_new_int(total));
  json_object_object_add(type, "offset", json_object_new_int(query_params.offset));
  json_object_object_add(type, "limit", json_object_new_int(query_params.limit));

 out:
  free_query_params(&query_params, 1);

  return ret;
}

static int
search_albums(json_object *reply, struct httpd_request *hreq, const char *param_query, struct smartpl *smartpl_expression, enum media_kind media_kind)
{
  json_object *type;
  json_object *items;
  struct query_params query_params;
  int total;
  int ret;

  memset(&query_params, 0, sizeof(struct query_params));

  ret = query_params_limit_set(&query_params, hreq);
  if (ret < 0)
    goto out;

  type = json_object_new_object();
  json_object_object_add(reply, "albums", type);
  items = json_object_new_array();
  json_object_object_add(type, "items", items);

  query_params.type = Q_GROUP_ALBUMS;
  query_params.sort = S_ALBUM;

  ret = query_params_limit_set(&query_params, hreq);
  if (ret < 0)
    goto out;

  if (param_query)
    {
      if (media_kind)
	query_params.filter = db_mprintf("(f.album LIKE '%%%q%%' AND f.media_kind = %d)", param_query, media_kind);
      else
	query_params.filter = db_mprintf("(f.album LIKE '%%%q%%')", param_query);
    }
  else
    {
      query_params.filter = strdup(smartpl_expression->query_where);
      query_params.having = safe_strdup(smartpl_expression->having);
      query_params.order = safe_strdup(smartpl_expression->order);

      if (smartpl_expression->limit > 0)
	{
	  query_params.idx_type = I_SUB;
	  query_params.limit = smartpl_expression->limit;
	  query_params.offset = 0;
	}
    }

  ret = fetch_albums(&query_params, items, &total);
  if (ret < 0)
    goto out;

  json_object_object_add(type, "total", json_object_new_int(total));
  json_object_object_add(type, "offset", json_object_new_int(query_params.offset));
  json_object_object_add(type, "limit", json_object_new_int(query_params.limit));

 out:
  free_query_params(&query_params, 1);

  return ret;
}

static int
search_playlists(json_object *reply, struct httpd_request *hreq, const char *param_query)
{
  json_object *type;
  json_object *items;
  struct query_params query_params;
  int total;
  int ret;

  if (!param_query)
    return 0;

  memset(&query_params, 0, sizeof(struct query_params));

  ret = query_params_limit_set(&query_params, hreq);
  if (ret < 0)
    goto out;

  type = json_object_new_object();
  json_object_object_add(reply, "playlists", type);
  items = json_object_new_array();
  json_object_object_add(type, "items", items);

  query_params.type = Q_PL;
  query_params.sort = S_PLAYLIST;
  query_params.filter = db_mprintf("((f.type = %d OR f.type = %d) AND f.title LIKE '%%%q%%')", PL_PLAIN, PL_SMART, param_query);

  ret = fetch_playlists(&query_params, items, &total);
  if (ret < 0)
    goto out;

  json_object_object_add(type, "total", json_object_new_int(total));
  json_object_object_add(type, "offset", json_object_new_int(query_params.offset));
  json_object_object_add(type, "limit", json_object_new_int(query_params.limit));

 out:
  free_query_params(&query_params, 1);

  return ret;
}

static int
jsonapi_reply_search(struct httpd_request *hreq)
{
  const char *param_type;
  const char *param_query;
  const char *param_expression;
  const char *param_media_kind;
  enum media_kind media_kind;
  char *expression;
  struct smartpl smartpl_expression;
  json_object *reply;
  int ret = 0;

  reply = NULL;

  param_type = evhttp_find_header(hreq->query, "type");
  param_query = evhttp_find_header(hreq->query, "query");
  param_expression = evhttp_find_header(hreq->query, "expression");

  if (!param_type || (!param_query && !param_expression))
    {
      DPRINTF(E_LOG, L_WEB, "Missing request parameter\n");

      return HTTP_BADREQUEST;
    }

  media_kind = 0;
  param_media_kind = evhttp_find_header(hreq->query, "media_kind");
  if (param_media_kind)
    {
      media_kind = db_media_kind_enum(param_media_kind);
      if (!media_kind)
      {
	DPRINTF(E_LOG, L_WEB, "Invalid media kind '%s'\n", param_media_kind);
	return HTTP_BADREQUEST;
      }
    }

  memset(&smartpl_expression, 0, sizeof(struct smartpl));

  if (param_expression)
    {
      expression = safe_asprintf("\"query\" { %s }", param_expression);

      ret = smartpl_query_parse_string(&smartpl_expression, expression);
      free(expression);

      if (ret < 0)
	return HTTP_BADREQUEST;
    }

  reply = json_object_new_object();

  if (strstr(param_type, "track"))
    {
      ret = search_tracks(reply, hreq, param_query, &smartpl_expression, media_kind);
      if (ret < 0)
	goto error;
    }

  if (strstr(param_type, "artist"))
    {
      ret = search_artists(reply, hreq, param_query, &smartpl_expression, media_kind);
      if (ret < 0)
	goto error;
    }

  if (strstr(param_type, "album"))
    {
      ret = search_albums(reply, hreq, param_query, &smartpl_expression, media_kind);
      if (ret < 0)
	goto error;
    }

  if (strstr(param_type, "playlist") && param_query)
    {
      ret = search_playlists(reply, hreq, param_query);
      if (ret < 0)
	goto error;
    }

  ret = evbuffer_add_printf(hreq->reply, "%s", json_object_to_json_string(reply));
  if (ret < 0)
    DPRINTF(E_LOG, L_WEB, "playlist tracks: Couldn't add tracks to response buffer.\n");

 error:
  jparse_free(reply);
  free_smartpl(&smartpl_expression, 1);

  if (ret < 0)
    return HTTP_INTERNAL;

  return HTTP_OK;
}

static struct httpd_uri_map adm_handlers[] =
  {
    { EVHTTP_REQ_GET,    "^/api/config$",                                jsonapi_reply_config },
    { EVHTTP_REQ_GET,    "^/api/library$",                               jsonapi_reply_library },
    { EVHTTP_REQ_GET,    "^/api/update$",                                jsonapi_reply_update },
    { EVHTTP_REQ_POST,   "^/api/spotify-login$",                         jsonapi_reply_spotify_login },
    { EVHTTP_REQ_GET,    "^/api/spotify$",                               jsonapi_reply_spotify },
    { EVHTTP_REQ_GET,    "^/api/pairing$",                               jsonapi_reply_pairing_get },
    { EVHTTP_REQ_POST,   "^/api/pairing$",                               jsonapi_reply_pairing_kickoff },
    { EVHTTP_REQ_POST,   "^/api/lastfm-login$",                          jsonapi_reply_lastfm_login },
    { EVHTTP_REQ_GET,    "^/api/lastfm-logout$",                         jsonapi_reply_lastfm_logout },
    { EVHTTP_REQ_GET,    "^/api/lastfm$",                                jsonapi_reply_lastfm },
    { EVHTTP_REQ_POST,   "^/api/verification$",                          jsonapi_reply_verification },

    { EVHTTP_REQ_GET,    "^/api/outputs$",                               jsonapi_reply_outputs },
    { EVHTTP_REQ_PUT,    "^/api/outputs/set$",                           jsonapi_reply_outputs_set },
    { EVHTTP_REQ_POST,   "^/api/select-outputs$",                        jsonapi_reply_outputs_set }, // deprecated: use "/api/outputs/set"
    { EVHTTP_REQ_GET,    "^/api/outputs/[[:digit:]]+$",                  jsonapi_reply_outputs_get_byid },
    { EVHTTP_REQ_PUT,    "^/api/outputs/[[:digit:]]+$",                  jsonapi_reply_outputs_put_byid },

    { EVHTTP_REQ_GET,    "^/api/player$",                                jsonapi_reply_player },
    { EVHTTP_REQ_PUT,    "^/api/player/play$",                           jsonapi_reply_player_play },
    { EVHTTP_REQ_PUT,    "^/api/player/pause$",                          jsonapi_reply_player_pause },
    { EVHTTP_REQ_PUT,    "^/api/player/stop$",                           jsonapi_reply_player_stop },
    { EVHTTP_REQ_PUT,    "^/api/player/next$",                           jsonapi_reply_player_next },
    { EVHTTP_REQ_PUT,    "^/api/player/previous$",                       jsonapi_reply_player_previous },
    { EVHTTP_REQ_PUT,    "^/api/player/shuffle$",                        jsonapi_reply_player_shuffle },
    { EVHTTP_REQ_PUT,    "^/api/player/repeat$",                         jsonapi_reply_player_repeat },
    { EVHTTP_REQ_PUT,    "^/api/player/consume$",                        jsonapi_reply_player_consume },
    { EVHTTP_REQ_PUT,    "^/api/player/volume$",                         jsonapi_reply_player_volume },
    { EVHTTP_REQ_PUT,    "^/api/player/seek$",                           jsonapi_reply_player_seek },

    { EVHTTP_REQ_GET,    "^/api/queue$",                                 jsonapi_reply_queue },
    { EVHTTP_REQ_PUT,    "^/api/queue/clear$",                           jsonapi_reply_queue_clear },
    { EVHTTP_REQ_POST,   "^/api/queue/items/add$",                       jsonapi_reply_queue_tracks_add },
    { EVHTTP_REQ_PUT,    "^/api/queue/items/[[:digit:]]+$",              jsonapi_reply_queue_tracks_move },
    { EVHTTP_REQ_DELETE, "^/api/queue/items/[[:digit:]]+$",              jsonapi_reply_queue_tracks_delete },

    { EVHTTP_REQ_GET,    "^/api/library/playlists$",                     jsonapi_reply_library_playlists },
    { EVHTTP_REQ_GET,    "^/api/library/playlists/[[:digit:]]+$",        jsonapi_reply_library_playlist },
    { EVHTTP_REQ_GET,    "^/api/library/playlists/[[:digit:]]+/tracks$", jsonapi_reply_library_playlist_tracks },
//    { EVHTTP_REQ_POST,   "^/api/library/playlists/[[:digit:]]+/tracks$", jsonapi_reply_library_playlists_tracks },
//    { EVHTTP_REQ_DELETE, "^/api/library/playlists/[[:digit:]]+$",        jsonapi_reply_library_playlist_tracks },
    { EVHTTP_REQ_GET,    "^/api/library/artists$",                       jsonapi_reply_library_artists },
    { EVHTTP_REQ_GET,    "^/api/library/artists/[[:digit:]]+$",          jsonapi_reply_library_artist },
    { EVHTTP_REQ_GET,    "^/api/library/artists/[[:digit:]]+/albums$",   jsonapi_reply_library_artist_albums },
    { EVHTTP_REQ_GET,    "^/api/library/albums$",                        jsonapi_reply_library_albums },
    { EVHTTP_REQ_GET,    "^/api/library/albums/[[:digit:]]+$",           jsonapi_reply_library_album },
    { EVHTTP_REQ_GET,    "^/api/library/albums/[[:digit:]]+/tracks$",    jsonapi_reply_library_album_tracks },
    { EVHTTP_REQ_GET,    "^/api/library/genres$",                        jsonapi_reply_library_genres},
    { EVHTTP_REQ_GET,    "^/api/library/count$",                         jsonapi_reply_library_count },

    { EVHTTP_REQ_GET,    "^/api/search$",                                jsonapi_reply_search },

    { 0, NULL, NULL }
  };


/* ------------------------------- JSON API --------------------------------- */

void
jsonapi_request(struct evhttp_request *req, struct httpd_uri_parsed *uri_parsed)
{
  struct httpd_request *hreq;
  struct evkeyvalq *headers;
  int status_code;

  DPRINTF(E_DBG, L_WEB, "JSON api request: '%s'\n", uri_parsed->uri);

  if (!httpd_admin_check_auth(req))
    return;

  hreq = httpd_request_parse(req, uri_parsed, NULL, adm_handlers);
  if (!hreq)
    {
      DPRINTF(E_LOG, L_WEB, "Unrecognized path '%s' in JSON api request: '%s'\n", uri_parsed->path, uri_parsed->uri);

      httpd_send_error(req, HTTP_BADREQUEST, "Bad Request");
      return;
    }

  CHECK_NULL(L_WEB, hreq->reply = evbuffer_new());

  status_code = hreq->handler(hreq);

  switch (status_code)
    {
      case HTTP_OK:                  /* 200 OK */
	headers = evhttp_request_get_output_headers(req);
	evhttp_add_header(headers, "Content-Type", "application/json");
	httpd_send_reply(req, status_code, "OK", hreq->reply, HTTPD_SEND_NO_GZIP);
	break;
      case HTTP_NOCONTENT:           /* 204 No Content */
	httpd_send_reply(req, status_code, "No Content", hreq->reply, HTTPD_SEND_NO_GZIP);
	break;
      case HTTP_NOTMODIFIED:         /* 304 Not Modified */
	httpd_send_reply(req, HTTP_NOTMODIFIED, NULL, NULL, HTTPD_SEND_NO_GZIP);
	break;

      case HTTP_BADREQUEST:          /* 400 Bad Request */
	httpd_send_error(req, status_code, "Bad Request");
	break;
      case HTTP_NOTFOUND:            /* 404 Not Found */
	httpd_send_error(req, status_code, "Not Found");
	break;
      case HTTP_INTERNAL:            /* 500 Internal Server Error */
      default:
	httpd_send_error(req, HTTP_INTERNAL, "Internal Server Error");
	break;
    }

  evbuffer_free(hreq->reply);
  free(hreq);
}

int
jsonapi_is_request(const char *path)
{
  if (strncmp(path, "/api/", strlen("/api/")) == 0)
    return 1;
  if (strcmp(path, "/api") == 0)
    return 1;

  return 0;
}

int
jsonapi_init(void)
{
  char buf[64];
  int i;
  int ret;

  for (i = 0; adm_handlers[i].handler; i++)
    {
      ret = regcomp(&adm_handlers[i].preg, adm_handlers[i].regexp, REG_EXTENDED | REG_NOSUB);
      if (ret != 0)
	{
	  regerror(ret, &adm_handlers[i].preg, buf, sizeof(buf));

	  DPRINTF(E_FATAL, L_WEB, "JSON api init failed; regexp error: %s\n", buf);
	  return -1;
	}
    }

  return 0;
}

void
jsonapi_deinit(void)
{
  int i;

  for (i = 0; adm_handlers[i].handler; i++)
    regfree(&adm_handlers[i].preg);
}<|MERGE_RESOLUTION|>--- conflicted
+++ resolved
@@ -1544,10 +1544,9 @@
 }
 
 static int
-queue_tracks_add_artist(const char *id, bool addnext)
+queue_tracks_add_artist(const char *id, struct player_status *status, int pos, int *cnt, int *new_id)
 {
   struct query_params query_params;
-  struct player_status status;
   int ret = 0;
 
   memset(&query_params, 0, sizeof(struct query_params));
@@ -1557,15 +1556,7 @@
   query_params.idx_type = I_NONE;
   query_params.filter = db_mprintf("(f.songartistid = %q)", id);
 
-  player_get_status(&status);
-
-<<<<<<< HEAD
-  ret = addnext ? 
-          db_queue_add_by_queryafteritemid(&query_params, status.item_id) :
-          db_queue_add_by_query(&query_params, status.shuffle, status.item_id);
-=======
-  ret = db_queue_add_by_query(&query_params, status.shuffle, status.item_id, -1, NULL, NULL);
->>>>>>> 97233d47
+  ret = db_queue_add_by_query(&query_params, status->shuffle, status->item_id, pos, cnt, new_id);
 
   free(query_params.filter);
 
@@ -1573,10 +1564,9 @@
 }
 
 static int
-queue_tracks_add_album(const char *id, bool addnext)
+queue_tracks_add_album(const char *id, struct player_status *status, int pos, int *cnt, int *new_id)
 {
   struct query_params query_params;
-  struct player_status status;
   int ret = 0;
 
   memset(&query_params, 0, sizeof(struct query_params));
@@ -1586,15 +1576,7 @@
   query_params.idx_type = I_NONE;
   query_params.filter = db_mprintf("(f.songalbumid = %q)", id);
 
-  player_get_status(&status);
-
-<<<<<<< HEAD
-  ret = addnext ? 
-          db_queue_add_by_queryafteritemid(&query_params, status.item_id) :
-          db_queue_add_by_query(&query_params, status.shuffle, status.item_id);
-=======
-  ret = db_queue_add_by_query(&query_params, status.shuffle, status.item_id, -1, NULL, NULL);
->>>>>>> 97233d47
+  ret = db_queue_add_by_query(&query_params, status->shuffle, status->item_id, pos, cnt, new_id);
 
   free(query_params.filter);
 
@@ -1602,10 +1584,9 @@
 }
 
 static int
-queue_tracks_add_track(const char *id, bool addnext)
+queue_tracks_add_track(const char *id, struct player_status *status, int pos, int *cnt, int *new_id)
 {
   struct query_params query_params;
-  struct player_status status;
   int ret = 0;
 
   memset(&query_params, 0, sizeof(struct query_params));
@@ -1615,15 +1596,7 @@
   query_params.idx_type = I_NONE;
   query_params.filter = db_mprintf("(f.id = %q)", id);
 
-  player_get_status(&status);
-
-<<<<<<< HEAD
-  ret = addnext ? 
-          db_queue_add_by_queryafteritemid(&query_params, status.item_id) :
-          db_queue_add_by_query(&query_params, status.shuffle, status.item_id);
-=======
-  ret = db_queue_add_by_query(&query_params, status.shuffle, status.item_id, -1, NULL, NULL);
->>>>>>> 97233d47
+  db_queue_add_by_query(&query_params, status->shuffle, status->item_id, pos, cnt, new_id);
 
   free(query_params.filter);
 
@@ -1631,9 +1604,8 @@
 }
 
 static int
-queue_tracks_add_playlist(const char *id)
-{
-  struct player_status status;
+queue_tracks_add_playlist(const char *id, struct player_status *status)
+{
   int playlist_id;
   int ret;
 
@@ -1645,31 +1617,26 @@
       return HTTP_BADREQUEST;
     }
 
-  player_get_status(&status);
-
-  ret = db_queue_add_by_playlistid(playlist_id, status.shuffle, status.item_id, -1, NULL, NULL);
+  ret = db_queue_add_by_playlistid(playlist_id, status->shuffle, status->item_id, -1, NULL, NULL);
 
   return ret;
 }
 
 static int
-jsonapi_reply_queue_tracks_add(struct httpd_request *hreq)
+queue_tracks_add(struct httpd_request *hreq, bool addnext)
 {
   const char *param;
   char *uris;
   char *uri;
-  char *ptr;
-  char *tmp;
+  char *p;
   const char *id;
-  bool addnext = false;
-  bool done = false;
   int ret = 0;
 
-  param = evhttp_find_header(hreq->query, "next");
-  if (param)
-    {
-      addnext = (strcmp(param, "1") == 0);
-    }
+  /* used when addnext */
+  struct player_status status;
+  int add_pos;
+  int add_cnt = 0;
+  int add_newid = 0;
 
   param = evhttp_find_header(hreq->query, "uris");
   if (!param)
@@ -1679,57 +1646,33 @@
       return HTTP_BADREQUEST;
     }
 
+  player_get_status(&status);
+  add_pos = addnext ? db_queue_get_pos(status.item_id, 0)+1 : -1;
+
   uris = strdup(param);
-  ptr = uris;
-  while (!done)
-    {
-      if (addnext)
-        {
-          if ( (uri = strrchr(uris, ',')) == NULL) 
-            {
-              uri = uris;
-              done = true;
-            }
-          else
-            {
-              ptr = uri++;
-              *ptr = '\0';
-            }
-        }
-      else
-        {
-          if ( (tmp = strchr(ptr, ',')) == NULL) 
-            {
-              uri = ptr;
-              done = true;
-            }
-          else 
-            {
-              uri = ptr;
-              ptr = tmp+1;
-              *tmp = '\0';
-            }
-        }
-
+  uri = strtok_r(uris, ",", &p);
+
+  do
+    {
       if (strncmp(uri, "library:artist:", strlen("library:artist:")) == 0)
 	{
 	  id = uri + (strlen("library:artist:"));
-	  queue_tracks_add_artist(id, addnext);
+	  queue_tracks_add_artist(id, &status, add_pos, &add_cnt, &add_newid);
 	}
       else if (strncmp(uri, "library:album:", strlen("library:album:")) == 0)
 	{
 	  id = uri + (strlen("library:album:"));
-	  queue_tracks_add_album(id, addnext);
+	  queue_tracks_add_album(id, &status, add_pos, &add_cnt, &add_newid);
 	}
       else if (strncmp(uri, "library:track:", strlen("library:track:")) == 0)
 	{
 	  id = uri + (strlen("library:track:"));
-	  queue_tracks_add_track(id, addnext);
+	  queue_tracks_add_track(id, &status, add_pos, &add_cnt, &add_newid);
 	}
       else if (strncmp(uri, "library:playlist:", strlen("library:playlist:")) == 0)
 	{
 	  id = uri + (strlen("library:playlist:"));
-	  queue_tracks_add_playlist(id);
+	  queue_tracks_add_playlist(id, &status);
 	}
       else
 	{
@@ -1740,7 +1683,18 @@
 	      break;
 	    }
 	}
-    }
+        
+      if (addnext) 
+        {
+          add_pos += add_cnt;
+        }
+      else 
+        {
+          add_pos = -1;
+        }
+      player_get_status(&status);
+    }
+  while ((uri = strtok_r(p, ",", &p)));
 
   free(uris);
 
@@ -1748,6 +1702,18 @@
     return HTTP_INTERNAL;
 
   return HTTP_NOCONTENT;
+}
+
+static int
+jsonapi_reply_queue_tracks_add(struct httpd_request *hreq)
+{
+  return queue_tracks_add(hreq, false);
+}
+
+static int
+jsonapi_reply_queue_tracks_addnext(struct httpd_request *hreq)
+{
+  return queue_tracks_add(hreq, true);
 }
 
 static int
@@ -2946,6 +2912,7 @@
     { EVHTTP_REQ_GET,    "^/api/queue$",                                 jsonapi_reply_queue },
     { EVHTTP_REQ_PUT,    "^/api/queue/clear$",                           jsonapi_reply_queue_clear },
     { EVHTTP_REQ_POST,   "^/api/queue/items/add$",                       jsonapi_reply_queue_tracks_add },
+    { EVHTTP_REQ_POST,   "^/api/queue/items/addnext$",                   jsonapi_reply_queue_tracks_addnext },
     { EVHTTP_REQ_PUT,    "^/api/queue/items/[[:digit:]]+$",              jsonapi_reply_queue_tracks_move },
     { EVHTTP_REQ_DELETE, "^/api/queue/items/[[:digit:]]+$",              jsonapi_reply_queue_tracks_delete },
 
